// Copyright (c) Microsoft Corporation. All rights reserved.
// Licensed under the MIT license.

import { AudioOutputFormatImpl } from "../src/sdk/Audio/AudioOutputFormat";
import { PullAudioOutputStream, PullAudioOutputStreamImpl } from "../src/sdk/Audio/AudioOutputStream";
import { Settings } from "./Settings";

let objsToClose: any[];

beforeAll(() => {
    // Override inputs, if necessary
    Settings.LoadSettings();
});

// Test cases are run linerally, the only other mechanism to demark them in the output is to put a console line in each case and
// report the name.
beforeEach(() => {
    // tslint:disable-next-line:no-console
    console.info("---------------------------------------Starting test case-----------------------------------");
    objsToClose = [];
    const used = process.memoryUsage().heapUsed / 1024 / 1024;
    // tslint:disable-next-line:no-console
    console.log(`Heap memory usage before test: ${Math.round(used * 100) / 100} MB`);
});

afterEach(() => {
    // tslint:disable-next-line:no-console
    console.info("End Time: " + new Date(Date.now()).toLocaleString());
    objsToClose.forEach((value: any, index: number, array: any[]) => {
        if (typeof value.close === "function") {
            value.close();
        }
    });
    const used = process.memoryUsage().heapUsed / 1024 / 1024;
    // tslint:disable-next-line:no-console
    console.log(`Heap memory usage after test: ${Math.round(used * 100) / 100} MB`);
});

const ReadPullAudioOutputStream: (stream: PullAudioOutputStream, length?: number, done?: () => void) => void =
    (stream: PullAudioOutputStream, length?: number, done?: () => void): void => {
        const audioBuffer = new ArrayBuffer(1024);
        stream.read(audioBuffer).onSuccessContinueWith((bytesRead: number) => {
            if (bytesRead > 0) {
                ReadPullAudioOutputStream(stream, length === undefined ? undefined : length - bytesRead, done);
            } else {
                if (length !== undefined) {
                    expect(length).toEqual(0);
                }
                if (!!done) {
                    done();
                }
            }
        });
    };

test("PullAudioOutputStreamImpl basic test", (done: jest.DoneCallback) => {
    const size: number = 256;
    const ps: PullAudioOutputStreamImpl = new PullAudioOutputStreamImpl();
    objsToClose.push(ps);
    ps.format = AudioOutputFormatImpl.getDefaultOutputFormat();
    const ab: ArrayBuffer = new ArrayBuffer(size);

    const abView: Uint8Array = new Uint8Array(ab);
    for (let i: number = 0; i < size; i++) {
        abView[i] = i % 256;
    }
    ps.write(abView);

    let bytesRead: number = 0;
<<<<<<< HEAD
    ps.read().then((audioBuffer: ArrayBuffer) => {
=======
    const audioBuffer = new ArrayBuffer(size);

    ps.read(audioBuffer).onSuccessContinueWith((readSize: number) => {
>>>>>>> e8d024cf
        try {
            expect(readSize).toEqual(size);
            const readView: Uint8Array = new Uint8Array(audioBuffer);
            for (let i: number = 0; i < readSize; i++) {
                expect(readView[i]).toEqual(bytesRead++ % 256);
            }
        } catch (error) {
            done.fail(error);
        }
        done();
    }, (error: string) => {
        done.fail(error);
    });
});

test("PullAudioOutputStreamImpl multiple writes read after close", (done: jest.DoneCallback) => {
    const ps: PullAudioOutputStreamImpl = new PullAudioOutputStreamImpl();
    const format = AudioOutputFormatImpl.getDefaultOutputFormat();
    ps.format = format;

    const bufferSize = Math.floor(format.avgBytesPerSec / 10);
    const ab: ArrayBuffer = new ArrayBuffer(bufferSize * 4);
    const abView: Uint8Array = new Uint8Array(ab);
    for (let i: number = 0; i < bufferSize * 4; i++) {
        abView[i] = i % 256;
    }

    let j: number = 0;
    for (j = 0; j < bufferSize * 4; j += 100) {
        ps.write(ab.slice(j, j + 100));
    }
    ps.close();

    let bytesReadTotal: number = 0;
    const audioBuffer = new ArrayBuffer(bufferSize);

    const readLoop = () => {
<<<<<<< HEAD
        ps.read().then((audioBuffer: ArrayBuffer) => {
=======
        ps.read(audioBuffer).onSuccessContinueWith((bytesRead: number) => {
>>>>>>> e8d024cf
            try {
                if (bytesRead === 0) {
                    expect(bytesReadTotal).toEqual(bufferSize * 4);
                } else {
                    const readView: Uint8Array = new Uint8Array(audioBuffer);
                    for (let i: number = 0; i < bytesRead; i++) {
                        expect(readView[i]).toEqual(bytesReadTotal++ % 256);
                    }
                }
            } catch (error) {
                done.fail(error);
            }

            if (bytesRead > 0) {
                readLoop();
            } else {
                done();
            }
        }, (error: string) => {
            done.fail(error);
        });
    };

    readLoop();
});

test("PullAudioOutputStreamImpl multiple writes and reads", (done: jest.DoneCallback) => {
    const ps: PullAudioOutputStreamImpl = new PullAudioOutputStreamImpl();
    objsToClose.push(ps);
    const format = AudioOutputFormatImpl.getDefaultOutputFormat();
    ps.format = format;

    const bufferSize = Math.floor(format.avgBytesPerSec / 10);

    const ab: ArrayBuffer = new ArrayBuffer(bufferSize * 4);
    const abView: Uint8Array = new Uint8Array(ab);
    for (let i: number = 0; i < bufferSize * 4; i++) {
        abView[i] = i % 256;
    }

    let j: number = 0;
    for (j = 0; j < bufferSize * 4; j += 100) {
        ps.write(ab.slice(j, j + 100));
    }
    ps.write(ab.slice(j));

    let bytesReadTotal: number = 0;
    const audioBuffer = new ArrayBuffer(bufferSize);

    const readLoop = () => {
<<<<<<< HEAD
        ps.read().then((audioBuffer: ArrayBuffer) => {
=======
        ps.read(audioBuffer).onSuccessContinueWith((bytesRead: number) => {
>>>>>>> e8d024cf
            try {
                expect(bytesRead).toBeLessThanOrEqual(bufferSize);
                const readView: Uint8Array = new Uint8Array(audioBuffer);
                for (let i: number = 0; i < bytesRead; i++) {
                    expect(readView[i]).toEqual(bytesReadTotal++ % 256);
                }
            } catch (error) {
                done.fail(error);
            }

            if (bytesReadTotal < bufferSize * 4) {
                readLoop();
            } else {
                done();
            }
        }, (error: string) => {
            done.fail(error);
        });
    };

    readLoop();
});

test("PullAudioOutputStreamImpl reads before writing", (done: jest.DoneCallback) => {
    const ps: PullAudioOutputStreamImpl = new PullAudioOutputStreamImpl();
    objsToClose.push(ps);

    const format = AudioOutputFormatImpl.getDefaultOutputFormat();
    ps.format = format;

    const bufferSize = Math.floor(format.avgBytesPerSec / 10);

    setTimeout(() => {
        setTimeout(() => {
            ReadPullAudioOutputStream(ps, bufferSize * 4, done);
        }, 0);
    });

    const ab: ArrayBuffer = new ArrayBuffer(bufferSize * 4);
    const abView: Uint8Array = new Uint8Array(ab);
    for (let i: number = 0; i < bufferSize * 4; i++) {
        abView[i] = i % 256;
    }

    let j: number = 0;
    for (j = 0; j < bufferSize * 4; j += 100) {
        ps.write(ab.slice(j, j + 100));
    }
    ps.write(ab.slice(j));

    ps.close();
});

test("PullAudioOutputStreamImpl read all audio data in single read", (done: jest.DoneCallback) => {
    const ps: PullAudioOutputStreamImpl = new PullAudioOutputStreamImpl();
    const format = AudioOutputFormatImpl.fromSpeechSynthesisOutputFormatString("raw-24khz-16bit-mono-pcm");
    ps.format = format;

    const bufferSize = Math.floor(format.avgBytesPerSec / 10);
    const ab: ArrayBuffer = new ArrayBuffer(bufferSize * 4);
    const abView: Uint8Array = new Uint8Array(ab);
    for (let k: number = 0; k < 1500; k ++) { // 10 minutes data
        for (let i: number = 0; i < bufferSize * 4; i++) {
            abView[i] = (i + k * bufferSize * 4) % 256;
        }
        ps.write(ab);
    }

    ps.close();

    const audioBuffer = new ArrayBuffer(bufferSize * 6000);

    ps.read(audioBuffer).onSuccessContinueWith((bytesRead: number) => {
        try {
            expect(bytesRead).toEqual(bufferSize * 6000);
            const readView: Uint8Array = new Uint8Array(audioBuffer);
            for (let i: number = 0; i < bytesRead - 1000; i += 997) { // not check all to avoid long running.
                expect(readView[i]).toEqual(i % 256);
            }
        } catch (error) {
            done.fail(error);
        }
        done();
    });
});<|MERGE_RESOLUTION|>--- conflicted
+++ resolved
@@ -67,13 +67,9 @@
     ps.write(abView);
 
     let bytesRead: number = 0;
-<<<<<<< HEAD
-    ps.read().then((audioBuffer: ArrayBuffer) => {
-=======
     const audioBuffer = new ArrayBuffer(size);
 
-    ps.read(audioBuffer).onSuccessContinueWith((readSize: number) => {
->>>>>>> e8d024cf
+    ps.read(audioBuffer).then((readSize: number) => {
         try {
             expect(readSize).toEqual(size);
             const readView: Uint8Array = new Uint8Array(audioBuffer);
@@ -111,11 +107,7 @@
     const audioBuffer = new ArrayBuffer(bufferSize);
 
     const readLoop = () => {
-<<<<<<< HEAD
-        ps.read().then((audioBuffer: ArrayBuffer) => {
-=======
-        ps.read(audioBuffer).onSuccessContinueWith((bytesRead: number) => {
->>>>>>> e8d024cf
+        ps.read(audioBuffer).then((bytesRead: number) => {
             try {
                 if (bytesRead === 0) {
                     expect(bytesReadTotal).toEqual(bufferSize * 4);
@@ -166,11 +158,7 @@
     const audioBuffer = new ArrayBuffer(bufferSize);
 
     const readLoop = () => {
-<<<<<<< HEAD
-        ps.read().then((audioBuffer: ArrayBuffer) => {
-=======
-        ps.read(audioBuffer).onSuccessContinueWith((bytesRead: number) => {
->>>>>>> e8d024cf
+        ps.read(audioBuffer).then((bytesRead: number) => {
             try {
                 expect(bytesRead).toBeLessThanOrEqual(bufferSize);
                 const readView: Uint8Array = new Uint8Array(audioBuffer);
