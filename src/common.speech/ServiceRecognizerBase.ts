// Copyright (c) Microsoft Corporation. All rights reserved.
// Licensed under the MIT license.

import { ReplayableAudioNode } from "../common.browser/Exports";
import {
    ArgumentNullError,
    ConnectionClosedEvent,
    ConnectionEvent,
    ConnectionMessage,
    ConnectionOpenResponse,
    ConnectionState,
    createNoDashGuid,
    Deferred,
    EventSource,
    IAudioSource,
    IAudioStreamNode,
    IConnection,
    IDisposable,
    IStreamChunk,
    MessageType,
    Promise,
    PromiseHelper,
    PromiseResult,
} from "../common/Exports";
import { AudioStreamFormatImpl } from "../sdk/Audio/AudioStreamFormat";
import {
    CancellationErrorCode,
    CancellationReason,
    PropertyId,
    RecognitionEventArgs,
    Recognizer,
    SessionEventArgs,
    SpeechRecognitionResult,
} from "../sdk/Exports";
import {
    DynamicGrammarBuilder,
    ISpeechConfigAudio,
    ISpeechConfigAudioDevice,
    RecognitionMode,
    RequestSession,
    SpeechContext,
    SpeechDetected,
} from "./Exports";
import {
    AuthInfo,
    IAuthentication,
} from "./IAuthentication";
import { IConnectionFactory } from "./IConnectionFactory";
import { RecognizerConfig } from "./RecognizerConfig";
import { SpeechConnectionMessage } from "./SpeechConnectionMessage.Internal";

export abstract class ServiceRecognizerBase implements IDisposable {
    private privAuthentication: IAuthentication;
    private privConnectionFactory: IConnectionFactory;
    private privAudioSource: IAudioSource;
    private privSpeechServiceConfigConnectionId: string;

    // A promise for a configured connection.
    // Do not consume directly, call fethConnection instead.
    private privConnectionConfigurationPromise: Promise<IConnection>;

    // A promise for a connection, but one that has not had the speech context sent yet.
    // Do no consume directly, call fetchConnection insted.
    private privConnectionPromise: Promise<IConnection>;
    private privConnectionId: string;
    private privAuthFetchEventId: string;
    private privIsDisposed: boolean;
    private privRecognizer: Recognizer;
    private privMustReportEndOfStream: boolean;
    private privConnectionEvents: EventSource<ConnectionEvent>;
    private privSpeechContext: SpeechContext;
    private privDynamicGrammar: DynamicGrammarBuilder;
    protected privRequestSession: RequestSession;
    protected privRecognizerConfig: RecognizerConfig;

    public constructor(
        authentication: IAuthentication,
        connectionFactory: IConnectionFactory,
        audioSource: IAudioSource,
        recognizerConfig: RecognizerConfig,
        recognizer: Recognizer) {

        if (!authentication) {
            throw new ArgumentNullError("authentication");
        }

        if (!connectionFactory) {
            throw new ArgumentNullError("connectionFactory");
        }

        if (!audioSource) {
            throw new ArgumentNullError("audioSource");
        }

        if (!recognizerConfig) {
            throw new ArgumentNullError("recognizerConfig");
        }

        this.privMustReportEndOfStream = false;
        this.privAuthentication = authentication;
        this.privConnectionFactory = connectionFactory;
        this.privAudioSource = audioSource;
        this.privRecognizerConfig = recognizerConfig;
        this.privIsDisposed = false;
        this.privRecognizer = recognizer;
        this.privRequestSession = new RequestSession(this.privAudioSource.id());
        this.privConnectionEvents = new EventSource<ConnectionEvent>();
        this.privDynamicGrammar = new DynamicGrammarBuilder();
        this.privSpeechContext = new SpeechContext(this.privDynamicGrammar);
    }

    public get audioSource(): IAudioSource {
        return this.privAudioSource;
    }

    public get speechContext(): SpeechContext {
        return this.privSpeechContext;
    }

    public get dynamicGrammar(): DynamicGrammarBuilder {
        return this.privDynamicGrammar;
    }

    public isDisposed(): boolean {
        return this.privIsDisposed;
    }

    public dispose(reason?: string): void {
        this.privIsDisposed = true;
        if (this.privConnectionConfigurationPromise) {
            this.privConnectionConfigurationPromise.onSuccessContinueWith((connection: IConnection) => {
                connection.dispose(reason);
            });
        }
    }

    public get connectionEvents(): EventSource<ConnectionEvent> {
        return this.privConnectionEvents;
    }

    public get recognitionMode(): RecognitionMode {
        return this.privRecognizerConfig.recognitionMode;
    }

    public recognize(
        recoMode: RecognitionMode,
        successCallback: (e: SpeechRecognitionResult) => void,
        errorCallBack: (e: string) => void,
    ): Promise<boolean> {

        // Clear the existing configuration promise to force a re-transmission of config and context.
        this.privConnectionConfigurationPromise = null;
        this.privRecognizerConfig.recognitionMode = recoMode;

        this.privRequestSession.startNewRecognition();
        this.privRequestSession.listenForServiceTelemetry(this.privAudioSource.events);

<<<<<<< HEAD
        // Get the connection started in parallel with the audio attach.
        // We don't need the return value here as the call below to configureConnection() will wait on the
        // private promise connectImpl() will create.
=======
        // Start the connection to the service. The promise this will create is stored and will be used by configureConnection().
>>>>>>> ed97eeb5
        this.connectImpl();

        return this.audioSource
            .attach(this.privRequestSession.audioNodeId)
            .continueWithPromise<boolean>((result: PromiseResult<IAudioStreamNode>) => {
                let audioNode: ReplayableAudioNode;

                if (result.isError) {
                    this.cancelRecognitionLocal(CancellationReason.Error, CancellationErrorCode.ConnectionFailure, result.error, successCallback);
                    return PromiseHelper.fromError<boolean>(result.error);
                } else {
                    audioNode = new ReplayableAudioNode(result.result, this.audioSource.format as AudioStreamFormatImpl);
                    this.privRequestSession.onAudioSourceAttachCompleted(audioNode, false);
                }

                return this.audioSource.deviceInfo.onSuccessContinueWithPromise<boolean>((deviceInfo: ISpeechConfigAudioDevice): Promise<boolean> => {
                    this.privRecognizerConfig.SpeechServiceConfig.Context.audio = { source: deviceInfo };

                    return this.configureConnection()
                        .on((_: IConnection) => {
                            const sessionStartEventArgs: SessionEventArgs = new SessionEventArgs(this.privRequestSession.sessionId);

                            if (!!this.privRecognizer.sessionStarted) {
                                this.privRecognizer.sessionStarted(this.privRecognizer, sessionStartEventArgs);
                            }

                            const messageRetrievalPromise = this.receiveMessage(successCallback, errorCallBack);
                            const audioSendPromise = this.sendAudio(audioNode);

                            /* tslint:disable:no-empty */
                            audioSendPromise.on((_: boolean) => { }, (error: string) => {
                                this.cancelRecognitionLocal(CancellationReason.Error, CancellationErrorCode.RuntimeError, error, successCallback);
                            });

                            const completionPromise = PromiseHelper.whenAll([messageRetrievalPromise, audioSendPromise]);

                            return completionPromise.on((r: boolean) => {
                                return true;
                            }, (error: string) => {
                                this.cancelRecognitionLocal(CancellationReason.Error, CancellationErrorCode.RuntimeError, error, successCallback);
                            });

                        }, (error: string) => {
                            this.cancelRecognitionLocal(CancellationReason.Error, CancellationErrorCode.ConnectionFailure, error, successCallback);
                        }).continueWithPromise<boolean>((result: PromiseResult<IConnection>): Promise<boolean> => {
                            if (result.isError) {
                                return PromiseHelper.fromError(result.error);
                            } else {
                                return PromiseHelper.fromResult<boolean>(true);
                            }
                        });
                });
            });
    }

    public stopRecognizing(): void {
        if (this.privRequestSession.isRecognizing) {
            this.privRequestSession.onStopRecognizing();
            this.sendTelemetryData();
            this.audioSource.detach(this.privRequestSession.audioNodeId);
            this.sendFinalAudio();
            this.privRequestSession.dispose();
        }
    }

    public connect(): void {
        this.connectImpl().result();
    }

    public disconnect(): void {
        this.cancelRecognitionLocal(CancellationReason.Error,
            CancellationErrorCode.NoError,
            "Disconnecting",
            undefined);

        if (this.privConnectionPromise.result().isCompleted) {
            if (!this.privConnectionPromise.result().isError) {
                this.privConnectionPromise.result().result.dispose();
                this.privConnectionPromise = null;
            }
        } else {
            this.privConnectionPromise.onSuccessContinueWith((connection: IConnection) => {
                connection.dispose();
            });
        }
    }

    // Called when telemetry data is sent to the service.
    // Used for testing Telemetry capture.
    public static telemetryData: (json: string) => void;
    public static telemetryDataEnabled: boolean = true;

    protected abstract processTypeSpecificMessages(
        connectionMessage: SpeechConnectionMessage,
        successCallback?: (e: SpeechRecognitionResult) => void,
        errorCallBack?: (e: string) => void): void;

    protected sendTelemetryData = () => {
        const telemetryData = this.privRequestSession.getTelemetry();
        // console.warn("Telem: " + telemetryData);
        if (ServiceRecognizerBase.telemetryDataEnabled !== true ||
            this.privIsDisposed ||
            null === telemetryData) {
            return PromiseHelper.fromResult(true);
        }

        if (!!ServiceRecognizerBase.telemetryData) {
            try {
                ServiceRecognizerBase.telemetryData(telemetryData);
                /* tslint:disable:no-empty */
            } catch { }
        }

        return this.fetchConnection().onSuccessContinueWith((connection: IConnection): Promise<boolean> => {
            return connection.send(new SpeechConnectionMessage(
                MessageType.Text,
                "telemetry",
                this.privRequestSession.requestId,
                "application/json",
                telemetryData));
        });
    }

    // Cancels recognition.
    protected abstract cancelRecognition(
        sessionId: string,
        requestId: string,
        cancellationReason: CancellationReason,
        errorCode: CancellationErrorCode,
        error: string,
        cancelRecoCallback: (r: SpeechRecognitionResult) => void): void;

    // Cancels recognition.
    protected cancelRecognitionLocal(
        cancellationReason: CancellationReason,
        errorCode: CancellationErrorCode,
        error: string,
        cancelRecoCallback: (r: SpeechRecognitionResult) => void): void {

        if (!!this.privRequestSession.isRecognizing) {
            this.privRequestSession.onStopRecognizing();
            this.sendTelemetryData();

            this.cancelRecognition(
                this.privRequestSession.sessionId,
                this.privRequestSession.requestId,
                cancellationReason,
                errorCode,
                error,
                cancelRecoCallback);
        }
    }

    private fetchConnection = (): Promise<IConnection> => {
        return this.configureConnection();
    }

    // Establishes a websocket connection to the end point.
    private connectImpl(isUnAuthorized: boolean = false): Promise<IConnection> {
        if (this.privConnectionPromise) {
            if (this.privConnectionPromise.result().isCompleted &&
                (this.privConnectionPromise.result().isError
                    || this.privConnectionPromise.result().result.state() === ConnectionState.Disconnected)) {
                this.privConnectionId = null;
                this.privConnectionPromise = null;
                return this.connectImpl();
            } else {
                return this.privConnectionPromise;
            }
        }

        this.privAuthFetchEventId = createNoDashGuid();
        this.privConnectionId = createNoDashGuid();

        this.privRequestSession.onPreConnectionStart(this.privAuthFetchEventId, this.privConnectionId);

        const authPromise = isUnAuthorized ? this.privAuthentication.fetchOnExpiry(this.privAuthFetchEventId) : this.privAuthentication.fetch(this.privAuthFetchEventId);

        this.privConnectionPromise = authPromise
            .continueWithPromise((result: PromiseResult<AuthInfo>) => {
                if (result.isError) {
                    this.privRequestSession.onAuthCompleted(true, result.error);
                    throw new Error(result.error);
                } else {
                    this.privRequestSession.onAuthCompleted(false);
                }

                const connection: IConnection = this.privConnectionFactory.create(this.privRecognizerConfig, result.result, this.privConnectionId);

                this.privRequestSession.listenForServiceTelemetry(connection.events);

                // Attach to the underlying event. No need to hold onto the detach pointers as in the event the connection goes away,
                // it'll stop sending events.
                connection.events.attach((event: ConnectionEvent) => {
                    this.connectionEvents.onEvent(event);
                });

                return connection.open().onSuccessContinueWithPromise((response: ConnectionOpenResponse): Promise<IConnection> => {
                    if (response.statusCode === 200) {
                        this.privRequestSession.onPreConnectionStart(this.privAuthFetchEventId, this.privConnectionId);
                        this.privRequestSession.onConnectionEstablishCompleted(response.statusCode);

                        return PromiseHelper.fromResult<IConnection>(connection);
                    } else if (response.statusCode === 403 && !isUnAuthorized) {
                        return this.connectImpl(true);
                    } else {
                        this.privRequestSession.onConnectionEstablishCompleted(response.statusCode, response.reason);
                        return PromiseHelper.fromError<IConnection>(`Unable to contact server. StatusCode: ${response.statusCode}, ${this.privRecognizerConfig.parameters.getProperty(PropertyId.SpeechServiceConnection_Endpoint)} Reason: ${response.reason}`);
                    }
                });
            });

        return this.privConnectionPromise;
    }

    // Takes an established websocket connection to the endpoint and sends speech configuration information.
    private configureConnection(): Promise<IConnection> {
        if (this.privConnectionConfigurationPromise) {
            if (this.privConnectionConfigurationPromise.result().isCompleted &&
                (this.privConnectionConfigurationPromise.result().isError
                    || this.privConnectionConfigurationPromise.result().result.state() === ConnectionState.Disconnected)) {

                this.privConnectionConfigurationPromise = null;
                return this.configureConnection();
            } else {
                return this.privConnectionConfigurationPromise;
            }
        }

        this.privConnectionConfigurationPromise = this.connectImpl().onSuccessContinueWithPromise((connection: IConnection): Promise<IConnection> => {
            return this.sendSpeechServiceConfig(connection, this.privRequestSession, this.privRecognizerConfig.SpeechServiceConfig.serialize())
                .onSuccessContinueWithPromise((_: boolean) => {
                    return this.sendSpeechContext(connection).onSuccessContinueWith((_: boolean) => {
                        return connection;
                    });
                });
        });

        return this.privConnectionConfigurationPromise;
    }

    private receiveMessage = (
        successCallback: (e: SpeechRecognitionResult) => void,
        errorCallBack: (e: string) => void,
    ): Promise<IConnection> => {
        return this.fetchConnection().on((connection: IConnection): Promise<IConnection> => {
            return connection.read()
                .onSuccessContinueWithPromise((message: ConnectionMessage) => {
                    if (this.privIsDisposed || !this.privRequestSession.isRecognizing) {
                        // We're done.
                        return PromiseHelper.fromResult(undefined);
                    }

                    // indicates we are draining the queue and it came with no message;
                    if (!message) {
                        if (!this.privRequestSession.isRecognizing) {
                            return PromiseHelper.fromResult(true);
                        } else {
                            return this.receiveMessage(successCallback, errorCallBack);
                        }
                    }

                    const connectionMessage = SpeechConnectionMessage.fromConnectionMessage(message);

                    if (connectionMessage.requestId.toLowerCase() === this.privRequestSession.requestId.toLowerCase()) {
                        switch (connectionMessage.path.toLowerCase()) {
                            case "turn.start":
                                this.privMustReportEndOfStream = true;
                                break;
                            case "speech.startdetected":
                                const speechStartDetected: SpeechDetected = SpeechDetected.fromJSON(connectionMessage.textBody);

                                const speechStartEventArgs = new RecognitionEventArgs(speechStartDetected.Offset, this.privRequestSession.sessionId);

                                if (!!this.privRecognizer.speechStartDetected) {
                                    this.privRecognizer.speechStartDetected(this.privRecognizer, speechStartEventArgs);
                                }

                                break;
                            case "speech.enddetected":

                                let json: string;

                                if (connectionMessage.textBody.length > 0) {
                                    json = connectionMessage.textBody;
                                } else {
                                    // If the request was empty, the JSON returned is empty.
                                    json = "{ Offset: 0 }";
                                }

                                const speechStopDetected: SpeechDetected = SpeechDetected.fromJSON(json);

                                this.privRequestSession.onServiceRecognized(speechStopDetected.Offset + this.privRequestSession.currentTurnAudioOffset);

                                const speechStopEventArgs = new RecognitionEventArgs(speechStopDetected.Offset + this.privRequestSession.currentTurnAudioOffset, this.privRequestSession.sessionId);

                                if (!!this.privRecognizer.speechEndDetected) {
                                    this.privRecognizer.speechEndDetected(this.privRecognizer, speechStopEventArgs);
                                }
                                break;
                            case "turn.end":
                                this.sendTelemetryData();

                                if (this.privRequestSession.isSpeechEnded && this.privMustReportEndOfStream) {
                                    this.privMustReportEndOfStream = false;
                                    this.cancelRecognitionLocal(CancellationReason.EndOfStream, CancellationErrorCode.NoError, undefined, successCallback);
                                }

                                const sessionStopEventArgs: SessionEventArgs = new SessionEventArgs(this.privRequestSession.sessionId);
                                this.privRequestSession.onServiceTurnEndResponse(this.privRecognizerConfig.isContinuousRecognition);

                                if (!this.privRecognizerConfig.isContinuousRecognition || this.privRequestSession.isSpeechEnded) {
                                    if (!!this.privRecognizer.sessionStopped) {
                                        this.privRecognizer.sessionStopped(this.privRecognizer, sessionStopEventArgs);
                                    }

                                    return PromiseHelper.fromResult(true);
                                } else {
                                    this.fetchConnection().onSuccessContinueWith((connection: IConnection) => {
                                        this.sendSpeechContext(connection);
                                    });
                                }
                            default:
                                this.processTypeSpecificMessages(
                                    connectionMessage,
                                    successCallback,
                                    errorCallBack);
                        }
                    }

                    return this.receiveMessage(successCallback, errorCallBack);
                });
        }, (error: string) => {
        });
    }

    private sendSpeechServiceConfig = (connection: IConnection, requestSession: RequestSession, SpeechServiceConfigJson: string): Promise<boolean> => {
        // filter out anything that is not required for the service to work.
        if (ServiceRecognizerBase.telemetryDataEnabled !== true) {
            const withTelemetry = JSON.parse(SpeechServiceConfigJson);

            const replacement: any = {
                context: {
                    system: withTelemetry.context.system,
                },
            };

            SpeechServiceConfigJson = JSON.stringify(replacement);
        }

        if (SpeechServiceConfigJson) { // && this.privConnectionId !== this.privSpeechServiceConfigConnectionId) {
            this.privSpeechServiceConfigConnectionId = this.privConnectionId;
            return connection.send(new SpeechConnectionMessage(
                MessageType.Text,
                "speech.config",
                requestSession.requestId,
                "application/json",
                SpeechServiceConfigJson));
        }

        return PromiseHelper.fromResult(true);
    }

    private sendSpeechContext = (connection: IConnection): Promise<boolean> => {
        const speechContextJson = this.speechContext.toJSON();

        if (speechContextJson) {
            return connection.send(new SpeechConnectionMessage(
                MessageType.Text,
                "speech.context",
                this.privRequestSession.requestId,
                "application/json",
                speechContextJson));
        }
        return PromiseHelper.fromResult(true);
    }

    private sendFinalAudio(): Promise<boolean> {
        const deferred = new Deferred<boolean>();

        this.fetchConnection().on((connection: IConnection) => {
            connection.send(new SpeechConnectionMessage(MessageType.Binary, "audio", this.privRequestSession.requestId, null, null)).on((_: boolean) => {
                deferred.resolve(true);
            }, (error: string) => {
                deferred.reject(error);
            });
        }, (error: string) => {
            deferred.reject(error);
        });

        return deferred.promise();
    }

    private sendAudio = (
        audioStreamNode: IAudioStreamNode): Promise<boolean> => {
        // NOTE: Home-baked promises crash ios safari during the invocation
        // of the error callback chain (looks like the recursion is way too deep, and
        // it blows up the stack). The following construct is a stop-gap that does not
        // bubble the error up the callback chain and hence circumvents this problem.
        // TODO: rewrite with ES6 promises.
        const deferred = new Deferred<boolean>();

        // The time we last sent data to the service.
        let nextSendTime: number = Date.now();

        const audioFormat: AudioStreamFormatImpl = this.privAudioSource.format as AudioStreamFormatImpl;

        // Max amount to send before we start to throttle
        const fastLaneSizeMs: string = this.privRecognizerConfig.parameters.getProperty("SPEECH-TransmitLengthBeforThrottleMs", "5000");
        const maxSendUnthrottledBytes: number = audioFormat.avgBytesPerSec / 1000 * parseInt(fastLaneSizeMs, 10);

        const readAndUploadCycle = () => {

            // If speech is done, stop sending audio.
            if (!this.privIsDisposed && !this.privRequestSession.isSpeechEnded && this.privRequestSession.isRecognizing) {
                this.fetchConnection().on((connection: IConnection) => {
                    audioStreamNode.read().on(
                        (audioStreamChunk: IStreamChunk<ArrayBuffer>) => {

                            // we have a new audio chunk to upload.
                            if (this.privRequestSession.isSpeechEnded) {
                                // If service already recognized audio end then don't send any more audio
                                deferred.resolve(true);
                                return;
                            }

                            let payload: ArrayBuffer;
                            let sendDelay: number;

                            if (audioStreamChunk.isEnd) {
                                payload = null;
                                sendDelay = 0;
                            } else {
                                payload = audioStreamChunk.buffer;
                                this.privRequestSession.onAudioSent(payload.byteLength);

                                if (maxSendUnthrottledBytes >= this.privRequestSession.bytesSent) {
                                    sendDelay = 0;
                                } else {
                                    sendDelay = Math.max(0, nextSendTime - Date.now());
                                }
                            }

                            // Are we ready to send, or need we delay more?
                            setTimeout(() => {
                                if (payload !== null) {
                                    nextSendTime = Date.now() + (payload.byteLength * 1000 / (audioFormat.avgBytesPerSec * 2));
                                }

                                const uploaded: Promise<boolean> = connection.send(
                                    new SpeechConnectionMessage(
                                        MessageType.Binary, "audio", this.privRequestSession.requestId, null, payload));

                                if (!audioStreamChunk.isEnd) {
                                    uploaded.continueWith((_: PromiseResult<boolean>) => {

                                        // Regardless of success or failure, schedule the next upload.
                                        // If the underlying connection was broken, the next cycle will
                                        // get a new connection and re-transmit missing audio automatically.
                                        readAndUploadCycle();
                                    });
                                } else {
                                    // the audio stream has been closed, no need to schedule next
                                    // read-upload cycle.
                                    this.privRequestSession.onSpeechEnded();
                                    deferred.resolve(true);
                                }
                            }, sendDelay);
                        },
                        (error: string) => {
                            if (this.privRequestSession.isSpeechEnded) {
                                // For whatever reason, Reject is used to remove queue subscribers inside
                                // the Queue.DrainAndDispose invoked from DetachAudioNode down below, which
                                // means that sometimes things can be rejected in normal circumstances, without
                                // any errors.
                                deferred.resolve(true); // TODO: remove the argument, it's is completely meaningless.
                            } else {
                                // Only reject, if there was a proper error.
                                deferred.reject(error);
                            }
                        });
                }, (error: string) => {
                    deferred.reject(error);
                });
            }
        };

        readAndUploadCycle();

        return deferred.promise();
    }
}<|MERGE_RESOLUTION|>--- conflicted
+++ resolved
@@ -155,13 +155,9 @@
         this.privRequestSession.startNewRecognition();
         this.privRequestSession.listenForServiceTelemetry(this.privAudioSource.events);
 
-<<<<<<< HEAD
         // Get the connection started in parallel with the audio attach.
         // We don't need the return value here as the call below to configureConnection() will wait on the
         // private promise connectImpl() will create.
-=======
-        // Start the connection to the service. The promise this will create is stored and will be used by configureConnection().
->>>>>>> ed97eeb5
         this.connectImpl();
 
         return this.audioSource
