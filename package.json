{
  "name": "microsoft-cognitiveservices-speech-sdk",
  "author": "Microsoft Corporation",
  "homepage": "https://docs.microsoft.com/azure/cognitive-services/speech-service/",
  "version": "1.11.0-alpha.0.1",
  "license": "MIT",
  "description": "Microsoft Cognitive Services Speech SDK for JavaScript",
  "keywords": [
    "microsoft",
    "cognitiveservices",
    "speech",
    "sdk",
    "javascript",
    "typescript",
    "ts",
    "js",
    "browser",
    "websocket",
    "speechtotext",
    "texttospeech"
  ],
  "bugs": {
    "url": "https://github.com/Microsoft/cognitive-services-speech-sdk-js/issues"
  },
  "repository": {
    "type": "git",
    "url": "https://github.com/Microsoft/cognitive-services-speech-sdk-js"
  },
  "browser": {
    "asn1.js-rfc2560": false,
    "asn1.js-rfc5280": false,
    "https-proxy-agent": false,
    "simple-lru-cache": false,
    "ws": false,
    "fs": false,
    "xmlhttprequest-ts": false,
    "async-disk-cache": false,
    "distrib/es2015/external/ocsp/ocsp": false,
    "distrib/lib/external/ocsp/ocsp": false,
    "agent-base": false,
    "tls": false
  },
  "main": "distrib/lib/microsoft.cognitiveservices.speech.sdk.js",
  "module": "distrib/es2015/microsoft.cognitiveservices.speech.sdk.js",
  "types": "distrib/lib/microsoft.cognitiveservices.speech.sdk.d.ts",
  "files": [
    "distrib/lib/**/*",
    "distrib/es2015/**/*",
    "distrib/browser/**/*",
    "LICENSE",
    "REDIST.txt"
  ],
  "devDependencies": {
    "@types/jest": "^25.2.2",
    "@types/node": "^12.12.30",
    "@types/request": "^2.48.3",
    "@types/rimraf": "^3.0.0",
    "@types/ws": "^6.0.4",
    "asn1.js": "^5.2.0",
    "dts-bundle-webpack": "^1.0.2",
    "gulp": "^4.0.2",
    "gulp-rename": "^2.0.0",
    "gulp-sourcemaps": "^2.6.5",
    "gulp-terser": "^1.2.0",
    "gulp-tslint": "^8.1.4",
    "gulp-typescript": "^5.0.1",
    "jest": "^26.0.1",
    "jest-junit": "^10.0.0",
    "ocsp": "^1.2.0",
    "request": "^2.88.0",
    "rimraf": "^3.0.2",
    "semver": "^6.3.0",
    "source-map-loader": "^0.2.4",
    "ts-jest": "^25.5.1",
    "tslint": "^5.20.1",
    "typescript": "^3.5.3",
    "webpack-stream": "^5.2.1"
  },
  "scripts": {
    "build": "gulp compress && gulp build2015",
    "test": "npm run lint && npm run jest --coverage",
    "jest": "jest",
    "lint": "tslint -p tsconfig.json",
    "civersion": "node ci/version.js",
    "prepare": "npm run build"
  },
  "jest": {
    "testEnvironment": "node"
  },
  "jest-junit": {
    "suiteName": "jest tests",
    "output": "./test-javascript-junit.xml",
    "classNameTemplate": "{classname}-{title}",
    "titleTemplate": "{classname}-{title}",
    "ancestorSeparator": " � ",
    "usePathForSuiteName": "true"
  },
  "dependencies": {
    "agent-base": "^6.0.0",
    "asn1.js-rfc2560": "^5.0.0",
    "asn1.js-rfc5280": "^3.0.0",
<<<<<<< HEAD
    "delay": "^4.3.0",
=======
    "async-disk-cache": "^2.1.0",
>>>>>>> fc9f3f6d
    "https-proxy-agent": "^3.0.1",
    "simple-lru-cache": "0.0.2",
    "ws": "^7.2.0",
    "xmlhttprequest-ts": "^1.0.1"
  },
  "resolutions": {
    "extend": "3.0.2"
  },
  "sideEffects": false
}<|MERGE_RESOLUTION|>--- conflicted
+++ resolved
@@ -99,11 +99,8 @@
     "agent-base": "^6.0.0",
     "asn1.js-rfc2560": "^5.0.0",
     "asn1.js-rfc5280": "^3.0.0",
-<<<<<<< HEAD
     "delay": "^4.3.0",
-=======
     "async-disk-cache": "^2.1.0",
->>>>>>> fc9f3f6d
     "https-proxy-agent": "^3.0.1",
     "simple-lru-cache": "0.0.2",
     "ws": "^7.2.0",
